--- conflicted
+++ resolved
@@ -102,16 +102,24 @@
             except Exception as history_error:
                 logger.error(f"[API] Error fetching chat history: {history_error}")
         
-<<<<<<< HEAD
-        # Generate response and execute API action in one step
+        # Use the enhanced chatbot service which connects directly to specialized agents
         try:
-            logger.info(f"[API] Calling ChatbotService with message: '{message}' and role: '{user_role}'")
-            
-            response = ChatbotService.generate_response(
+            response = ChatbotServiceEnhanced.generate_response(
                 message=message,
                 conversation_id=sessionId,
-                context={"chat_history": chat_history},
-                user_role=user_role
+                context={"chat_history": chat_history}
+            )
+        except Exception as enhanced_error:
+            print(f"Enhanced chatbot service failed: {enhanced_error}. Falling back to standard service.")
+            # Fall back to original service if enhanced version fails
+            try:
+            logger.info(f"[API] Calling ChatbotService with message: '{message}' and role: '{user_role}'")
+            
+            response = ChatbotService.generate_response(
+                    message=message,
+                    conversation_id=sessionId,
+                    context={"chat_history": chat_history},
+                    user_role=user_role
             )
             
             logger.info("[API] Got response from ChatbotService")
@@ -137,23 +145,6 @@
             # Handle other exceptions
             logger.error(f"[API] Unexpected error in ChatbotService.generate_response: {str(e)}")
             raise HTTPException(status_code=500, detail=f"Error generating response: {str(e)}")
-=======
-        # Use the enhanced chatbot service which connects directly to specialized agents
-        try:
-            response = ChatbotServiceEnhanced.generate_response(
-                message=message,
-                conversation_id=sessionId,
-                context={"chat_history": chat_history}
-            )
-        except Exception as enhanced_error:
-            print(f"Enhanced chatbot service failed: {enhanced_error}. Falling back to standard service.")
-            # Fall back to original service if enhanced version fails
-            response = ChatbotService.generate_response(
-                message=message,
-                conversation_id=sessionId,
-                context={"chat_history": chat_history}
-            )
->>>>>>> 20a8c5f7
         
         # Store chat history
         try:
